/*
 * Copyright (C) 2022-present ScyllaDB
 */

/*
 * SPDX-License-Identifier: AGPL-3.0-or-later
 */

#include <vector>
#include <stdexcept>
#include "utils/exception_container.hh"
#include "utils/result.hh"
<<<<<<< HEAD
#include "utils/result_combinators.hh"
#include "utils/result_loop.hh"
=======
#include "utils/result_try.hh"
>>>>>>> 049564bd

#include <seastar/testing/test_case.hh>
#include <seastar/core/sstring.hh>
#include <seastar/core/map_reduce.hh>
#include <seastar/util/later.hh>
#include <seastar/testing/thread_test_case.hh>
#include <seastar/util/later.hh>

using namespace seastar;

class foo_exception : public std::exception {
public:
    const char* what() const noexcept override {
        return "foo";
    }
};

class bar_exception : public std::exception {
public:
    const char* what() const noexcept override {
        return "bar";
    }
};

using exc_container = utils::exception_container<foo_exception, bar_exception>;

template<typename T = void>
using result = bo::result<T, exc_container,utils::exception_container_throw_policy>;

SEASTAR_TEST_CASE(test_exception_container_throw_policy) {
    result<> r_ok = bo::success();
    BOOST_REQUIRE_NO_THROW(r_ok.value());
    BOOST_REQUIRE_THROW(r_ok.error(), bo::bad_result_access);

    result<> r_err_foo = bo::failure(foo_exception());
    BOOST_REQUIRE_NO_THROW(r_err_foo.error());
    BOOST_REQUIRE_THROW(r_err_foo.value(), foo_exception);

    return make_ready_future<>();
}

SEASTAR_THREAD_TEST_CASE(test_result_into_future) {
    // T == void

    result<> r_ok = bo::success();
    auto f_ok = utils::result_into_future(std::move(r_ok));
    BOOST_REQUIRE_NO_THROW(f_ok.get());

    result<> r_err_foo = bo::failure(foo_exception());
    auto f_err_foo = utils::result_into_future(std::move(r_err_foo));
    BOOST_REQUIRE_THROW(f_err_foo.get(), foo_exception);

    // T != void

    result<int> r_ok_int = bo::success();
    auto f_ok_int = utils::result_into_future(std::move(r_ok_int));
    BOOST_REQUIRE_NO_THROW(f_ok_int.get());

    result<int> r_err_foo_int = bo::failure(foo_exception());
    auto f_err_foo_int = utils::result_into_future(std::move(r_err_foo_int));
    BOOST_REQUIRE_THROW(f_err_foo_int.get(), foo_exception);
}

SEASTAR_THREAD_TEST_CASE(test_then_ok_result) {
    auto f_void = utils::then_ok_result<result<>>(make_ready_future<>());
    BOOST_REQUIRE_NO_THROW(f_void.get().value());

    auto f_int = utils::then_ok_result<result<int>>(make_ready_future<int>(123));
    BOOST_REQUIRE_EQUAL(f_int.get().value(), 123);
}

SEASTAR_THREAD_TEST_CASE(test_result_wrap) {
    int run_count = 0;

    // T == void
    auto fun_void = utils::result_wrap([&run_count] {
        ++run_count;
        return result<>(bo::success());
    });

    BOOST_REQUIRE_NO_THROW(fun_void(result<>(bo::success())).get().value());
    BOOST_REQUIRE_EQUAL(run_count, 1);

    BOOST_REQUIRE_THROW(fun_void(result<>(bo::failure(foo_exception()))).get().value(), foo_exception);
    BOOST_REQUIRE_EQUAL(run_count, 1);

    // T != void
    auto fun_int = utils::result_wrap([&run_count] (int i) {
        ++run_count;
        return result<int>(bo::success(i));
    });

    BOOST_REQUIRE_EQUAL(fun_int(result<int>(bo::success(123))).get().value(), 123);
    BOOST_REQUIRE_EQUAL(run_count, 2);

    BOOST_REQUIRE_THROW(fun_int(result<int>(bo::failure(foo_exception()))).get().value(), foo_exception);
    BOOST_REQUIRE_EQUAL(run_count, 2);
}

// If T is a future, attaches a continuation and converts it to future<U>
// Otherwise, performs a conversion now and returns a ready future<U>
// The function has an important property that it converts non-futures into
// _ready_ futures, and this property is relied upon in the tests.
template<typename T, typename U>
future<U> futurize_and_convert(T&& t) {
    if constexpr (is_future<T>::value) {
        return t.then([] (auto&& unwrapped) -> U {
            return std::move(unwrapped);
        });
    } else {
        return make_ready_future<U>(std::move(t));
    }
}

SEASTAR_THREAD_TEST_CASE(test_result_parallel_for_each) {
    auto reduce = [] <typename... Params> (Params&&... params) {
        std::vector<future<result<>>> v;
        (v.push_back(futurize_and_convert<Params, result<>>(std::move(params))), ...);
        utils::result_parallel_for_each<result<>>(std::move(v), [] (future<result<>>& f) {
            return std::move(f);
        }).get().value(); // <- trying to access the value throws in case of error
    };

    auto foo_exc = [] () { return result<>(bo::failure(foo_exception())); };
    auto bar_exc = [] () { return result<>(bo::failure(bar_exception())); };
    auto foo_throw = [] () { return make_exception_future<result<>>(foo_exception()); };
    auto bar_throw = [] () { return make_exception_future<result<>>(bar_exception()); };
    auto late = [] (auto&& x) {
        return yield().then([x = std::move(x)] () mutable {
            return std::move(x);
        });
    };

    BOOST_REQUIRE_NO_THROW(reduce(bo::success(), bo::success()));
    BOOST_REQUIRE_THROW(reduce(foo_exc(), bo::success()), foo_exception);
    BOOST_REQUIRE_THROW(reduce(bo::success(), foo_exc()), foo_exception);
    BOOST_REQUIRE_THROW(reduce(foo_exc(), bar_exc()), foo_exception);
    BOOST_REQUIRE_THROW(reduce(bar_exc(), foo_exc()), bar_exception);
<<<<<<< HEAD

    // At least one future is not ready
    BOOST_REQUIRE_NO_THROW(reduce(late(bo::success()), late(bo::success())));
    BOOST_REQUIRE_NO_THROW(reduce(bo::success(), late(bo::success())));
    BOOST_REQUIRE_NO_THROW(reduce(late(bo::success()), bo::success()));

    // Exceptions
    BOOST_REQUIRE_THROW(reduce(foo_throw(), bar_throw()), foo_exception);
    BOOST_REQUIRE_THROW(reduce(bar_throw(), foo_throw()), bar_exception);

    // Failures + exceptions mixing; the leftmost exception should win
    BOOST_REQUIRE_THROW(reduce(foo_throw(), bar_exc()), foo_exception);
    BOOST_REQUIRE_THROW(reduce(foo_exc(), bar_throw()), foo_exception);
    BOOST_REQUIRE_THROW(reduce(bar_throw(), foo_exc()), bar_exception);
    BOOST_REQUIRE_THROW(reduce(bar_exc(), foo_throw()), bar_exception);
=======
}

namespace test_policies {

struct result_try {
    template<typename... Args>
    static auto do_try(Args&&... args) {
        return utils::result_try(std::forward<Args>(args)...);
    }

    static result<sstring> value(sstring value)   { return bo::success(std::move(value)); }
    static result<sstring> error(auto ex)         { return bo::failure(std::move(ex)); }
    static result<sstring> exception(auto ex)     { throw ex; }
    static result<sstring> rethrow(auto&& handle) { return handle.into_result(); }
};

struct result_futurize_try_exceptional_futures {
    template<typename... Args>
    static auto do_try(Args&&... args) {
        return utils::result_futurize_try(std::forward<Args>(args)...).get();
    }

    static future<result<sstring>> value(sstring value)   { return make_ready_future<result<sstring>>(bo::success(std::move(value))); }
    static future<result<sstring>> error(auto ex)         { return make_ready_future<result<sstring>>(bo::failure(std::move(ex))); }
    static future<result<sstring>> exception(auto ex)     { return make_exception_future<result<sstring>>(std::move(ex)); }
    static future<result<sstring>> rethrow(auto&& handle) { return handle.into_future(); }
};

struct result_futurize_try_exceptions {
    template<typename... Args>
    static auto do_try(Args&&... args) {
        return utils::result_futurize_try(std::forward<Args>(args)...).get();
    }

    static future<result<sstring>> value(sstring value)   { return make_ready_future<result<sstring>>(bo::success(std::move(value))); }
    static future<result<sstring>> error(auto ex)         { return make_ready_future<result<sstring>>(bo::failure(std::move(ex))); }
    static future<result<sstring>> exception(auto ex)     { throw ex; }
    static future<result<sstring>> rethrow(auto&& handle) { return make_ready_future<result<sstring>>(handle.into_result()); }
};

template<typename Base>
struct with_delay : public Base {
    using base = Base;

private:
    static future<result<sstring>> with_yield(future<result<sstring>> f) {
        return seastar::yield().then([f = std::move(f)] () mutable {
            return std::move(f);
        });
    }

public:
    static future<result<sstring>> value(sstring value)   { return with_yield(base::value(std::move(value))); }
    static future<result<sstring>> error(auto ex)         { return with_yield(base::error(std::move(ex))); }
    static future<result<sstring>> exception(auto ex)     { return with_yield(base::exception(std::move(ex))); }
    static future<result<sstring>> rethrow(auto&& handle) { return with_yield(base::rethrow(std::move(handle))); }
};

}

template<typename TestTemplate>
auto test_result_try_with_policies(TestTemplate&& template_fn) {
    BOOST_TEST_MESSAGE("Running test for result_try");
    template_fn(test_policies::result_try());

    BOOST_TEST_MESSAGE("Running test for result_futurize_try (exceptions as futures)");
    template_fn(test_policies::result_futurize_try_exceptional_futures());

    BOOST_TEST_MESSAGE("Running test for result_futurize_try (exceptions as futures, yielded futures)");
    template_fn(test_policies::with_delay<test_policies::result_futurize_try_exceptional_futures>());

    BOOST_TEST_MESSAGE("Running test for result_futurize_try (thrown exceptions)");
    template_fn(test_policies::result_futurize_try_exceptions());

    BOOST_TEST_MESSAGE("Running test for result_futurize_try (thrown exceptions, yielded futures)");
    template_fn(test_policies::with_delay<test_policies::result_futurize_try_exceptions>());
}

SEASTAR_THREAD_TEST_CASE(test_result_try_success_on_exception) {
    test_result_try_with_policies([] (auto policy) {
        auto handle = [&] (auto f) {
            return policy.do_try(
                std::move(f),
                utils::result_catch<foo_exception>([&] (const auto& ex) {
                    return policy.value("foo");
                }),
                utils::result_catch<bar_exception>([&] (const auto& ex) {
                    return policy.value("bar");
                })
            );
        };

        BOOST_CHECK_EQUAL(handle([&] { return policy.value("success"); }).value(), "success");
        BOOST_CHECK_EQUAL(handle([&] { return policy.error(foo_exception()); }).value(), "foo");
        BOOST_CHECK_EQUAL(handle([&] { return policy.error(bar_exception()); }).value(), "bar");
        BOOST_CHECK_EQUAL(handle([&] { return policy.exception(foo_exception()); }).value(), "foo");
        BOOST_CHECK_EQUAL(handle([&] { return policy.exception(bar_exception()); }).value(), "bar");
    });
}

SEASTAR_THREAD_TEST_CASE(test_result_try_rethrow_exception) {
    test_result_try_with_policies([] (auto policy) {
        bool was_handled = false;

        auto handle = [&] (auto f) {
            was_handled = false;
            return policy.do_try(
                std::move(f),
                utils::result_catch<foo_exception>([&] (const auto& ex, auto&& handle) {
                    was_handled = true;
                    return policy.rethrow(std::move(handle));
                }),
                utils::result_catch<bar_exception>([&] (const auto& ex, auto&& handle) {
                    was_handled = true;
                    return policy.rethrow(std::move(handle));
                })
            );
        };

        BOOST_CHECK_EQUAL(handle([&] { return policy.value("success"); }).value(), "success");
        BOOST_CHECK(!was_handled);
        BOOST_CHECK_EQUAL(handle([&] { return policy.error(foo_exception()); }).error(), exc_container(foo_exception()));
        BOOST_CHECK(was_handled);
        BOOST_CHECK_EQUAL(handle([&] { return policy.error(bar_exception()); }).error(), exc_container(bar_exception()));
        BOOST_CHECK(was_handled);
        BOOST_CHECK_THROW((void)handle([&] { return policy.exception(foo_exception()); }), foo_exception);
        BOOST_CHECK(was_handled);
        BOOST_CHECK_THROW((void)handle([&] { return policy.exception(bar_exception()); }), bar_exception);
        BOOST_CHECK(was_handled);
    });
}

SEASTAR_THREAD_TEST_CASE(test_result_try_handler_precedence) {
    test_result_try_with_policies([] (auto policy) {
        auto handle = [&] (auto f) {
            return policy.do_try(
                std::move(f),
                utils::result_catch<foo_exception>([&] (const auto& ex) {
                    return policy.value("foo");
                }),
                utils::result_catch<std::exception>([&] (const auto& ex) {
                    return policy.value("std::exception");
                })
            );
        };

        BOOST_CHECK_EQUAL(handle([&] { return policy.value("success"); }).value(), "success");
        BOOST_CHECK_EQUAL(handle([&] { return policy.error(foo_exception()); }).value(), "foo");
        BOOST_CHECK_EQUAL(handle([&] { return policy.error(bar_exception()); }).value(), "std::exception");
        BOOST_CHECK_EQUAL(handle([&] { return policy.exception(foo_exception()); }).value(), "foo");
        BOOST_CHECK_EQUAL(handle([&] { return policy.exception(bar_exception()); }).value(), "std::exception");
    });
}

SEASTAR_THREAD_TEST_CASE(test_result_try_unhandled_exception) {
    test_result_try_with_policies([] (auto policy) {
        auto handle = [&] (auto f) {
            return policy.do_try(
                std::move(f),
                utils::result_catch<foo_exception>([&] (const auto& ex) {
                    return policy.value("foo");
                })
            );
        };

        BOOST_CHECK_EQUAL(handle([&] { return policy.value("success"); }).value(), "success");
        BOOST_CHECK_EQUAL(handle([&] { return policy.error(foo_exception()); }).value(), "foo");
        BOOST_CHECK_EQUAL(handle([&] { return policy.error(bar_exception()); }).error(), exc_container(bar_exception()));
        BOOST_CHECK_EQUAL(handle([&] { return policy.exception(foo_exception()); }).value(), "foo");
        BOOST_CHECK_THROW((void)handle([&] { return policy.exception(bar_exception()); }), bar_exception);
    });
}

SEASTAR_THREAD_TEST_CASE(test_result_try_catch_dots) {
    test_result_try_with_policies([] (auto policy) {
        auto handle = [&] (auto f) {
            return policy.do_try(
                std::move(f),
                utils::result_catch<foo_exception>([&] (const auto& ex) {
                    return policy.value("foo");
                }),
                utils::result_catch_dots([&] () {
                    return policy.value("...");
                })
            );
        };

        BOOST_CHECK_EQUAL(handle([&] { return policy.value("success"); }).value(), "success");
        BOOST_CHECK_EQUAL(handle([&] { return policy.error(foo_exception()); }).value(), "foo");
        BOOST_CHECK_EQUAL(handle([&] { return policy.error(bar_exception()); }).value(), "...");
        BOOST_CHECK_EQUAL(handle([&] { return policy.exception(foo_exception()); }).value(), "foo");
        BOOST_CHECK_EQUAL(handle([&] { return policy.exception(bar_exception()); }).value(), "...");
    });
}

SEASTAR_THREAD_TEST_CASE(test_result_try_catch_forward_to_promise) {
    test_result_try_with_policies([] (auto policy) {
        auto handle = [&] (auto f) -> result<int> {
            // Handle error/failed result in catch handler and forward it to
            // promise of a different type
            promise<result<int>> prom;
            bool promise_set = false;
            try {
                policy.do_try(
                    std::move(f),
                    utils::result_catch_dots([&] (auto&& result) {
                        result.forward_to_promise(prom);
                        promise_set = true;
                        return policy.value("should not see that");
                    })
                ).value();
            } catch (...) {
                BOOST_CHECK_MESSAGE(false, "Exception or failed result was not forwarded to promise");
                throw;
            }

            // If not set by a handler, set the promise manually
            if (!promise_set) {
                prom.set_value(bo::success(123));
            }

            return prom.get_future().get();
        };

        BOOST_CHECK_EQUAL(handle([&] { return policy.value("success"); }).value(), 123);
        BOOST_CHECK_EQUAL(handle([&] { return policy.error(foo_exception()); }).error(), exc_container(foo_exception()));
        BOOST_CHECK_EQUAL(handle([&] { return policy.error(bar_exception()); }).error(), exc_container(bar_exception()));
        BOOST_CHECK_THROW((void)handle([&] { return policy.exception(foo_exception()); }), foo_exception);
        BOOST_CHECK_THROW((void)handle([&] { return policy.exception(bar_exception()); }), bar_exception);
    });
>>>>>>> 049564bd
}<|MERGE_RESOLUTION|>--- conflicted
+++ resolved
@@ -10,12 +10,9 @@
 #include <stdexcept>
 #include "utils/exception_container.hh"
 #include "utils/result.hh"
-<<<<<<< HEAD
 #include "utils/result_combinators.hh"
 #include "utils/result_loop.hh"
-=======
 #include "utils/result_try.hh"
->>>>>>> 049564bd
 
 #include <seastar/testing/test_case.hh>
 #include <seastar/core/sstring.hh>
@@ -154,7 +151,6 @@
     BOOST_REQUIRE_THROW(reduce(bo::success(), foo_exc()), foo_exception);
     BOOST_REQUIRE_THROW(reduce(foo_exc(), bar_exc()), foo_exception);
     BOOST_REQUIRE_THROW(reduce(bar_exc(), foo_exc()), bar_exception);
-<<<<<<< HEAD
 
     // At least one future is not ready
     BOOST_REQUIRE_NO_THROW(reduce(late(bo::success()), late(bo::success())));
@@ -170,7 +166,6 @@
     BOOST_REQUIRE_THROW(reduce(foo_exc(), bar_throw()), foo_exception);
     BOOST_REQUIRE_THROW(reduce(bar_throw(), foo_exc()), bar_exception);
     BOOST_REQUIRE_THROW(reduce(bar_exc(), foo_throw()), bar_exception);
-=======
 }
 
 namespace test_policies {
@@ -401,5 +396,4 @@
         BOOST_CHECK_THROW((void)handle([&] { return policy.exception(foo_exception()); }), foo_exception);
         BOOST_CHECK_THROW((void)handle([&] { return policy.exception(bar_exception()); }), bar_exception);
     });
->>>>>>> 049564bd
 }