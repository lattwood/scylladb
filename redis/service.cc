/*
 * Copyright (C) 2019 pengjian.uestc @ gmail.com
 */

/*
 * This file is part of Scylla.
 *
 * Scylla is free software: you can redistribute it and/or modify
 * it under the terms of the GNU Affero General Public License as published by
 * the Free Software Foundation, either version 3 of the License, or
 * (at your option) any later version.
 *
 * Scylla is distributed in the hope that it will be useful,
 * but WITHOUT ANY WARRANTY; without even the implied warranty of
 * MERCHANTABILITY or FITNESS FOR A PARTICULAR PURPOSE.  See the
 * GNU General Public License for more details.
 *
 * You should have received a copy of the GNU General Public License
 * along with Scylla.  If not, see <http://www.gnu.org/licenses/>.
 */

#include "timeout_config.hh"
#include "redis/service.hh"
#include "redis/keyspace_utils.hh"
#include "redis/server.hh"
#include "service/storage_proxy.hh"
#include "db/config.hh"
#include "log.hh"
#include "auth/common.hh"
#include "database.hh"

static logging::logger slogger("redis_service");

redis_service::redis_service(seastar::sharded<service::storage_proxy>& proxy, seastar::sharded<auth::service>& auth_service,
        seastar::sharded<service::migration_manager>& mm, db::config& cfg, seastar::sharded<gms::gossiper>& gossiper)
    : _proxy(proxy)
    , _auth_service(auth_service)
    , _mm(mm)
    , _cfg(cfg)
    , _gossiper(gossiper)
{
}

redis_service::~redis_service()
{
}

future<> redis_service::listen(seastar::sharded<auth::service>& auth_service, db::config& cfg)
{
    if (_server) {
        return make_ready_future<>();
    }
    auto server = make_shared<seastar::sharded<redis_transport::redis_server>>();
    _server = server;

    auto preferred = cfg.rpc_interface_prefer_ipv6() ? std::make_optional(net::inet_address::family::INET6) : std::nullopt;
    auto family = cfg.enable_ipv6_dns_lookup() || preferred ? std::nullopt : std::make_optional(net::inet_address::family::INET);
    auto ceo = cfg.client_encryption_options();
    auto keepalive = cfg.rpc_keepalive();
    redis_transport::redis_server_config redis_cfg;
    redis_cfg._timeout_config = make_timeout_config(cfg);
    redis_cfg._read_consistency_level = make_consistency_level(cfg.redis_read_consistency_level());
    redis_cfg._write_consistency_level = make_consistency_level(cfg.redis_write_consistency_level());
    redis_cfg._max_request_size = memory::stats().total_memory() / 10;
    redis_cfg._total_redis_db_count = cfg.redis_database_count();
<<<<<<< HEAD
    return gms::inet_address::lookup(addr, family, preferred).then([this, server, addr, &cfg, keepalive, ceo = std::move(ceo), redis_cfg, &auth_service] (seastar::net::inet_address ip) {
        return server->start(std::ref(_query_processor), std::ref(auth_service), redis_cfg).then([this, server, &cfg, addr, ip, ceo, keepalive]() {
=======
    return utils::resolve(cfg.rpc_address, family, preferred).then([this, server, &cfg, keepalive, ceo = std::move(ceo), redis_cfg, &auth_service] (seastar::net::inet_address ip) {
        return server->start(std::ref(_query_processor), std::ref(auth_service), redis_cfg).then([server, &cfg, ip, ceo, keepalive]() {
>>>>>>> 92e8e217
            auto f = make_ready_future();
            struct listen_cfg {
                socket_address addr;
                std::shared_ptr<seastar::tls::credentials_builder> cred;
            };

            _listen_addresses.clear();
            std::vector<listen_cfg> configs;
            if (cfg.redis_port()) {
                configs.emplace_back(listen_cfg { {socket_address{ip, cfg.redis_port()}} });
                _listen_addresses.push_back(configs.back().addr);
            }

            // main should have made sure values are clean and neatish
            if (utils::is_true(utils::get_or_default(ceo, "enabled", "false"))) {
                auto cred = std::make_shared<seastar::tls::credentials_builder>();
                f = utils::configure_tls_creds_builder(*cred, std::move(ceo));

                slogger.info("Enabling encrypted REDIS connections between client and server");

                if (cfg.redis_ssl_port() && cfg.redis_ssl_port() != cfg.redis_port()) {
                    configs.emplace_back(listen_cfg{{ip, cfg.redis_ssl_port()}, std::move(cred)});
                    _listen_addresses.push_back(configs.back().addr);
                } else {
                    configs.back().cred = std::move(cred);
                }
            }

            return f.then([server, configs = std::move(configs), keepalive] {
                return parallel_for_each(configs, [server, keepalive](const listen_cfg & cfg) {
                    return server->invoke_on_all(&redis_transport::redis_server::listen, cfg.addr, cfg.cred, false, keepalive).then([cfg] {
                        slogger.info("Starting listening for REDIS clients on {} ({})", cfg.addr, cfg.cred ? "encrypted" : "unencrypted");
                    });
                });
            });
        });
    }).handle_exception([this](auto ep) {
        return _server->stop().then([ep = std::move(ep)]() mutable {
            return make_exception_future<>(std::move(ep));
        });
    });
}

sstring redis_service::name() const {
    return "redis";
}

sstring redis_service::protocol() const {
    return "RESP";
}

sstring redis_service::protocol_version() const {
    return ::redis::version;
}

std::vector<socket_address> redis_service::listen_addresses() const {
    return _listen_addresses;
}

future<> redis_service::start_server()
{
    // 1. Create keyspace/tables used by redis API if not exists.
    // 2. Initialize the redis query processor.
    // 3. Listen on the redis transport port.
    return redis::maybe_create_keyspace(_mm, _cfg, _gossiper).then([this] {
        return _query_processor.start(std::ref(_proxy), std::ref(_proxy.local().get_db()));
    }).then([this] {
        return _query_processor.invoke_on_all([] (auto& processor) {
            return processor.start();
        });
    }).then([this] {
        return listen(_auth_service, _cfg);
    });
}

future<> redis_service::stop_server()
{
    // If the redis protocol disable, the redis_service::init is not
    // invoked at all. Do nothing if `_server is null.
    if (_server) {
        return _server->stop().then([this] {
            _listen_addresses.clear();
            return _query_processor.stop();
        });
    }
    return make_ready_future<>();
}

future<> redis_service::request_stop_server() {
    return stop_server();
}<|MERGE_RESOLUTION|>--- conflicted
+++ resolved
@@ -63,13 +63,8 @@
     redis_cfg._write_consistency_level = make_consistency_level(cfg.redis_write_consistency_level());
     redis_cfg._max_request_size = memory::stats().total_memory() / 10;
     redis_cfg._total_redis_db_count = cfg.redis_database_count();
-<<<<<<< HEAD
-    return gms::inet_address::lookup(addr, family, preferred).then([this, server, addr, &cfg, keepalive, ceo = std::move(ceo), redis_cfg, &auth_service] (seastar::net::inet_address ip) {
-        return server->start(std::ref(_query_processor), std::ref(auth_service), redis_cfg).then([this, server, &cfg, addr, ip, ceo, keepalive]() {
-=======
     return utils::resolve(cfg.rpc_address, family, preferred).then([this, server, &cfg, keepalive, ceo = std::move(ceo), redis_cfg, &auth_service] (seastar::net::inet_address ip) {
-        return server->start(std::ref(_query_processor), std::ref(auth_service), redis_cfg).then([server, &cfg, ip, ceo, keepalive]() {
->>>>>>> 92e8e217
+        return server->start(std::ref(_query_processor), std::ref(auth_service), redis_cfg).then([this, server, &cfg, ip, ceo, keepalive]() {
             auto f = make_ready_future();
             struct listen_cfg {
                 socket_address addr;
